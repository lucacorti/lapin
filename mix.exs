--- conflicted
+++ resolved
@@ -30,11 +30,7 @@
       {:earmark, ">= 0.0.0", only: [:dev]},
       {:credo, ">= 0.0.0", only: [:dev]},
       {:dialyxir, ">= 0.0.0", only: [:dev]},
-<<<<<<< HEAD
-      {:amqp, ">= 1.0.2"},
-=======
       {:amqp, "~> 1.0"},
->>>>>>> 81f63910
       {:connection, "~> 1.0.0"}
     ]
   end
